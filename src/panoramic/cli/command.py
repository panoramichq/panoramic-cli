import logging
from concurrent.futures import ThreadPoolExecutor
from typing import Optional

import click
from tqdm import tqdm

from panoramic.cli.context import get_company_slug
from panoramic.cli.controller import reconcile
from panoramic.cli.local import get_state as get_local_state
from panoramic.cli.local.executor import LocalExecutor
from panoramic.cli.local.file_utils import SystemDirectory
from panoramic.cli.local.writer import FileWriter
from panoramic.cli.logging import log_error
from panoramic.cli.parser import load_scanned_tables
from panoramic.cli.physical_data_source.client import PhysicalDataSourceClient
from panoramic.cli.refresh import Refresher
from panoramic.cli.remote import get_state as get_remote_state
from panoramic.cli.remote.executor import RemoteExecutor
from panoramic.cli.scan import Scanner

logger = logging.getLogger(__name__)


def list_connections():
    client = PhysicalDataSourceClient()

    sources = client.get_sources(get_company_slug())
    if len(sources) == 0:
        click.echo('No active connections set up. Use the Panoramic UI to create and configure data connections.')
    else:
        for source in client.get_sources(get_company_slug()):
            click.echo(source['source_name'])


def scan(source_id: str, filter: Optional[str], parallel: int = 1):
    """Scan all metadata for given source and filter."""
    # TODO: Obtain api version
    scanner = Scanner(source_id)
    refresher = Refresher(source_id)
    writer = FileWriter()
    tables = scanner.scan_tables(table_filter=filter)
<<<<<<< HEAD
    executor = ThreadPoolExecutor(max_workers=parallel)

    def _process_table(table):
        # drop source name from schema
        sourceless_schema = table['table_schema'].split('.', 1)[1]
        table_name = f'{sourceless_schema}.{table["table_name"]}'

        try:
            refresher.refresh_table(table_name)
            raw_columns = scanner.scan_columns(table_filter=table_name)
            for table in load_scanned_tables(raw_columns):
                writer.write_model(table, package=SystemDirectory.SCANNED.value)
        except Exception as e:
            log_error(logger, f'Failed to scan table {table_name}', e)

    with tqdm(tables) as tables_it:
        for _ in executor.map(_process_table, tables_it):
            pass
=======
    with tqdm(list(tables)) as bar:
        for table in bar:
            # drop source name from schema
            sourceless_schema = table['table_schema'].split('.', 1)[1]
            table_name = f'{sourceless_schema}.{table["table_name"]}'
            try:
                refresher.refresh_table(table_name)
                raw_columns = scanner.scan_columns(table_filter=table_name)
                for table in load_scanned_tables(raw_columns):
                    writer.write_model(table, package=SystemDirectory.SCANNED.value)
            except Exception as e:
                log_error(logger, f'Failed to scan table {table_name}', e)
                continue
>>>>>>> f54dcdb6


def pull():
    """Pull models and data sources from remote."""
    company_slug = get_company_slug()
    remote_state = get_remote_state(company_slug)
    local_state = get_local_state()

    actions = reconcile(local_state, remote_state)
    executor = LocalExecutor()
    with tqdm(actions.actions) as bar:
        for action in bar:
            executor.execute(action)


def push():
    """Push models and data sources to remote."""
    company_slug = get_company_slug()
    remote_state = get_remote_state(company_slug)
    local_state = get_local_state()

    actions = reconcile(remote_state, local_state)
    executor = RemoteExecutor(company_slug)
    with tqdm(actions.actions) as bar:
        for action in bar:
            executor.execute(action)<|MERGE_RESOLUTION|>--- conflicted
+++ resolved
@@ -40,7 +40,6 @@
     refresher = Refresher(source_id)
     writer = FileWriter()
     tables = scanner.scan_tables(table_filter=filter)
-<<<<<<< HEAD
     executor = ThreadPoolExecutor(max_workers=parallel)
 
     def _process_table(table):
@@ -56,24 +55,9 @@
         except Exception as e:
             log_error(logger, f'Failed to scan table {table_name}', e)
 
-    with tqdm(tables) as tables_it:
+    with tqdm(list(tables)) as tables_it:
         for _ in executor.map(_process_table, tables_it):
             pass
-=======
-    with tqdm(list(tables)) as bar:
-        for table in bar:
-            # drop source name from schema
-            sourceless_schema = table['table_schema'].split('.', 1)[1]
-            table_name = f'{sourceless_schema}.{table["table_name"]}'
-            try:
-                refresher.refresh_table(table_name)
-                raw_columns = scanner.scan_columns(table_filter=table_name)
-                for table in load_scanned_tables(raw_columns):
-                    writer.write_model(table, package=SystemDirectory.SCANNED.value)
-            except Exception as e:
-                log_error(logger, f'Failed to scan table {table_name}', e)
-                continue
->>>>>>> f54dcdb6
 
 
 def pull():
