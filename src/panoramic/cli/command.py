import logging
from typing import Optional

import click

from panoramic.cli.context import get_company_name
from panoramic.cli.controller import reconcile
from panoramic.cli.local import get_state as get_local_state
from panoramic.cli.local.executor import LocalExecutor
from panoramic.cli.local.file_utils import SystemDirectory
from panoramic.cli.local.writer import FileWriter
from panoramic.cli.parser import load_scanned_tables
from panoramic.cli.physical_data_source.client import PhysicalDataSourceClient
from panoramic.cli.refresh import Refresher
from panoramic.cli.remote import get_state as get_remote_state
from panoramic.cli.remote.executor import RemoteExecutor
from panoramic.cli.scan import Scanner

logger = logging.getLogger(__name__)


def list_connections():
    client = PhysicalDataSourceClient()

    for source in client.get_sources(get_company_name()):
        click.echo(source['name'])


def scan(source_id: str, filter: Optional[str]):
<<<<<<< HEAD
    """Scan all metadata for given source and filter."""
    # TODO: Obtain api version
    api_version = 'v1'
=======
    """Scan all metdata for given source and filter."""
>>>>>>> 85f94024
    scanner = Scanner(source_id)
    refresher = Refresher(source_id)
    writer = FileWriter()
    tables = scanner.scan_tables(table_filter=filter)
    with click.progressbar(list(tables)) as bar:
        for table in bar:
            # drop source name from schema
            sourceless_schema = table['table_schema'].split('.', 1)[1]
            table_name = f'{sourceless_schema}.{table["table_name"]}'
            try:
                refresher.refresh_table(table_name)
                raw_columns = scanner.scan_columns(table_filter=table_name)
                for table in load_scanned_tables(raw_columns):
                    writer.write_model(table, package=SystemDirectory.SCANNED.value)
            except Exception:
                print(f'Failed to scan table {table_name}')
                logger.debug(f'Failed to scan table {table_name}', exc_info=True)
                continue


def pull():
    """Pull models and data sources from remote."""
    company_name = get_company_name()
    remote_state = get_remote_state(company_name)
    local_state = get_local_state()

    actions = reconcile(local_state, remote_state)
    executor = LocalExecutor()
    with click.progressbar(actions.actions) as bar:
        for action in bar:
            executor.execute(action)


def push():
    """Push models and data sources to remote."""
    company_name = get_company_name()
    remote_state = get_remote_state(company_name)
    local_state = get_local_state()

    actions = reconcile(remote_state, local_state)
    executor = RemoteExecutor(company_name)
    with click.progressbar(actions.actions) as bar:
        for action in bar:
            executor.execute(action)<|MERGE_RESOLUTION|>--- conflicted
+++ resolved
@@ -27,13 +27,9 @@
 
 
 def scan(source_id: str, filter: Optional[str]):
-<<<<<<< HEAD
     """Scan all metadata for given source and filter."""
     # TODO: Obtain api version
     api_version = 'v1'
-=======
-    """Scan all metdata for given source and filter."""
->>>>>>> 85f94024
     scanner = Scanner(source_id)
     refresher = Refresher(source_id)
     writer = FileWriter()
