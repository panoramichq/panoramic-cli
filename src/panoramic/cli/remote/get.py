import itertools
from typing import Iterable

from panoramic.cli.mapper import map_data_source_from_remote, map_model_from_remote
from panoramic.cli.model import ModelClient
from panoramic.cli.pano_model import PanoModel, PanoVirtualDataSource
from panoramic.cli.state import VirtualState
from panoramic.cli.virtual_data_source import VirtualDataSourceClient


def get_data_sources(company_slug: str, *, limit: int = 100) -> Iterable[PanoVirtualDataSource]:
    """Get virtual data sources from remote."""
    client = VirtualDataSourceClient()
    offset = 0
    while True:
<<<<<<< HEAD
        sources = client.get_all_virtual_data_sources(company_slug, offset=offset, limit=limit)
        yield from (PanoVirtualDataSource.from_dict(s) for s in sources)
=======
        sources = client.get_all_virtual_data_sources(company_name, offset=offset, limit=limit)
        yield from (map_data_source_from_remote(s) for s in sources)
>>>>>>> de630f80
        if len(sources) < limit:
            # last page
            break

        offset += limit


def get_models(data_source: str, company_slug: str, *, limit: int = 100) -> Iterable[PanoModel]:
    """Get all models from remote."""
    client = ModelClient()
    offset = 0
    while True:
<<<<<<< HEAD
        models = client.get_models(data_source, company_slug, offset=offset, limit=limit)
        for m in models:
            m['virtual_data_source'] = data_source
        yield from (PanoModel.from_dict(d) for d in models)
=======
        models = client.get_models(data_source, company_name, offset=offset, limit=limit)
        yield from (map_model_from_remote(m) for m in models)
>>>>>>> de630f80
        if len(models) < limit:
            # last page
            break

        offset += limit


def get_state(company_slug: str) -> VirtualState:
    """Build a representation of what VDS and models are on remote."""
    data_sources = list(get_data_sources(company_slug))
    models = list(
        itertools.chain.from_iterable(get_models(source.dataset_slug, company_slug) for source in data_sources)
    )
    return VirtualState(data_sources=data_sources, models=models)<|MERGE_RESOLUTION|>--- conflicted
+++ resolved
@@ -13,13 +13,8 @@
     client = VirtualDataSourceClient()
     offset = 0
     while True:
-<<<<<<< HEAD
         sources = client.get_all_virtual_data_sources(company_slug, offset=offset, limit=limit)
-        yield from (PanoVirtualDataSource.from_dict(s) for s in sources)
-=======
-        sources = client.get_all_virtual_data_sources(company_name, offset=offset, limit=limit)
         yield from (map_data_source_from_remote(s) for s in sources)
->>>>>>> de630f80
         if len(sources) < limit:
             # last page
             break
@@ -32,15 +27,8 @@
     client = ModelClient()
     offset = 0
     while True:
-<<<<<<< HEAD
         models = client.get_models(data_source, company_slug, offset=offset, limit=limit)
-        for m in models:
-            m['virtual_data_source'] = data_source
-        yield from (PanoModel.from_dict(d) for d in models)
-=======
-        models = client.get_models(data_source, company_name, offset=offset, limit=limit)
         yield from (map_model_from_remote(m) for m in models)
->>>>>>> de630f80
         if len(models) < limit:
             # last page
             break
