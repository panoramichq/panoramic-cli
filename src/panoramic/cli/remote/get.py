--- conflicted
+++ resolved
@@ -7,22 +7,13 @@
 from panoramic.cli.virtual_data_source import VirtualDataSourceClient
 
 
-<<<<<<< HEAD
-def get_data_sources(company_slug: str, *, limit: int = 100) -> Iterable[PanoDataSource]:
-=======
-def get_data_sources(company_name: str, *, limit: int = 100) -> Iterable[PanoVirtualDataSource]:
->>>>>>> b6376e1a
+def get_data_sources(company_slug: str, *, limit: int = 100) -> Iterable[PanoVirtualDataSource]:
     """Get virtual data sources from remote."""
     client = VirtualDataSourceClient()
     offset = 0
     while True:
-<<<<<<< HEAD
         sources = client.get_all_virtual_data_sources(company_slug, offset=offset, limit=limit)
-        yield from (PanoDataSource.from_dict(s) for s in sources)
-=======
-        sources = client.get_all_virtual_data_sources(company_name, offset=offset, limit=limit)
         yield from (PanoVirtualDataSource.from_dict(s) for s in sources)
->>>>>>> b6376e1a
         if len(sources) < limit:
             # last page
             break
@@ -48,14 +39,8 @@
 
 def get_state(company_slug: str) -> VirtualState:
     """Build a representation of what VDS and models are on remote."""
-<<<<<<< HEAD
     data_sources = list(get_data_sources(company_slug))
-    models = list(itertools.chain.from_iterable(get_models(source.slug, company_slug) for source in data_sources))
-    return VirtualState.remote(data_sources=data_sources, models=models)
-=======
-    data_sources = list(get_data_sources(company_name))
     models = list(
-        itertools.chain.from_iterable(get_models(source.dataset_slug, company_name) for source in data_sources)
+        itertools.chain.from_iterable(get_models(source.dataset_slug, company_slug) for source in data_sources)
     )
-    return VirtualState(data_sources=data_sources, models=models)
->>>>>>> b6376e1a
+    return VirtualState(data_sources=data_sources, models=models)