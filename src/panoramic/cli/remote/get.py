--- conflicted
+++ resolved
@@ -26,13 +26,9 @@
     client = ModelClient()
     offset = 0
     while True:
-<<<<<<< HEAD
         models = client.get_models(data_source, company_slug, offset=offset, limit=limit)
-=======
-        models = client.get_models(data_source, company_name, offset=offset, limit=limit)
         for m in models:
             m['virtual_data_source'] = data_source
->>>>>>> 720117ff
         yield from (PanoModel.from_dict(d) for d in models)
         if len(models) < limit:
             # last page
