--- conflicted
+++ resolved
@@ -33,15 +33,9 @@
             job_id = self.client.create_refresh_job(self.company_slug, self.source_id, table_name)
             logger.debug(f'Refresh metadata job with id {job_id} started for table {table_name}')
         except RequestException as e:
-<<<<<<< HEAD
-            if e.response.status == requests.codes.not_found:
+            if e.response is not None and e.response.status_code == requests.codes.not_found:
                 raise SourceNotFoundException(self.source_id).extract_request_id(e)
             raise RefreshException(self.source_id, table_name).extract_request_id(e)
-=======
-            if e.response is not None and e.response.status_code == requests.codes.not_found:
-                raise SourceNotFoundException(self.source_id)
-            raise RefreshException(self.source_id, table_name)
->>>>>>> cadd2b4f
 
         try:
             state = self.client.wait_for_terminal_state(job_id, timeout=timeout)
