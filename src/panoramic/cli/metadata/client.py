--- conflicted
+++ resolved
@@ -1,13 +1,8 @@
 import logging
-<<<<<<< HEAD
-
-from typing import Any, Dict, List, Optional
-=======
 import time
 
 from enum import Enum
 from typing import Any, Dict, Iterable, List, Optional
->>>>>>> de57c96c
 from urllib.parse import urljoin
 
 from panoramic.auth import OAuth2Client
@@ -49,15 +44,7 @@
     base_url: str
 
     def __init__(
-<<<<<<< HEAD
-        self,
-        base_url: Optional[str] = None,
-        client_id: Optional[str] = None,
-        client_secret: Optional[str] = None,
-        token_url: Optional[str] = None,
-=======
         self, base_url: Optional[str] = None, client_id: Optional[str] = None, client_secret: Optional[str] = None,
->>>>>>> de57c96c
     ):
         base_url = base_url if base_url is not None else get_base_url()
         client_id = client_id if client_id is not None else get_client_id()
@@ -69,13 +56,8 @@
 
     def create_refresh_job(self, source_id: str, table_name: str):
         """Starts async "refresh metadata" job and return job id."""
-<<<<<<< HEAD
-        url = urljoin(self.base_url, f'{source_id}/refresh?table-name={table_name}')
-        params = {'table-filter': table_name}
-=======
         url = urljoin(self.base_url, f'{source_id}/refresh')
         params = {'table-name': table_name}
->>>>>>> de57c96c
         logger.debug(f'Refreshing table for source {source_id} and name: {table_name}')
         response = self.session.post(url, params=params, timeout=5)
         response.raise_for_status()
@@ -87,36 +69,6 @@
         params = {'table-filter': table_filter}
         logger.debug(f'Requesting tables for source {source_id} and filter: {table_filter}')
         response = self.session.post(url, params=params, timeout=5)
-<<<<<<< HEAD
-        response.raise_for_status()
-        return response.json()['job_id']
-
-    def create_get_columns_job(self, source_id: str, table_filter: str) -> str:
-        """Starts async "get columns" job and return job id."""
-        url = urljoin(self.base_url, f'{source_id}/columns')
-        params = {'table-filter': table_filter}
-        logger.debug(f'Requesting columns for source {source_id} and filter: {table_filter}')
-        response = self.session.post(url, params=params, timeout=5)
-        response.raise_for_status()
-        return response.json()['job_id']
-
-    def get_job_status(self, job_id: str) -> str:
-        """Get status of an async job."""
-        url = urljoin(self.base_url, f'job/{job_id}')
-        logger.debug(f'Getting job status for job {job_id}')
-        response = self.session.get(url, timeout=5)
-        response.raise_for_status()
-        return response.json()['job_status']
-
-    def get_job_results(self, job_id: str, offset: int = 0, limit: int = 500) -> List[Dict[str, Any]]:
-        """Get results of an async job."""
-        url = urljoin(self.base_url, f'job/{job_id}/results')
-        params = {'offset': offset, 'limit': limit}
-        logger.debug(f'Getting job results for job {job_id}')
-        response = self.session.get(url, params=params, timeout=5)
-        response.raise_for_status()
-        return response.json()['data']
-=======
         response.raise_for_status()
         return response.json()['job_id']
 
@@ -174,5 +126,4 @@
                 logger.debug(f'Finished fetching all results for job with id {job_id}')
                 return
 
-            offset += limit
->>>>>>> de57c96c
+            offset += limit