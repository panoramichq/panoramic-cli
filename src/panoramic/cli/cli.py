--- conflicted
+++ resolved
@@ -201,7 +201,18 @@
     delete_orphans_command(target_dataset=target_dataset, yes=yes)
 
 
-<<<<<<< HEAD
+@field_cli.command(help='Scaffold fields defined in models', cls=ContextAwareCommand)
+@click.option('--target-dataset', '-t', type=str, help='Target a specific dataset')
+@click.option('--yes', '-y', is_flag=True, default=False, help='Automatically confirm all actions')
+@handle_exception
+def scaffold(target_dataset: str, yes: bool):
+    from panoramic.cli.command import (
+        scaffold_missing_fields as scaffold_missing_fields_command,
+    )
+
+    scaffold_missing_fields_command(target_dataset=target_dataset, yes=yes)
+
+
 @cli.group()
 def data_connections():
     """Data Connections subcommand for managing data connections.
@@ -308,16 +319,4 @@
     """
     from panoramic.cli.data_connections import test_all_data_connections_command
 
-    test_all_data_connections_command()
-=======
-@field_cli.command(help='Scaffold fields defined in models', cls=ContextAwareCommand)
-@click.option('--target-dataset', '-t', type=str, help='Target a specific dataset')
-@click.option('--yes', '-y', is_flag=True, default=False, help='Automatically confirm all actions')
-@handle_exception
-def scaffold(target_dataset: str, yes: bool):
-    from panoramic.cli.command import (
-        scaffold_missing_fields as scaffold_missing_fields_command,
-    )
-
-    scaffold_missing_fields_command(target_dataset=target_dataset, yes=yes)
->>>>>>> 35161c80
+    test_all_data_connections_command()