--- conflicted
+++ resolved
@@ -183,9 +183,22 @@
 def detect_joins(target_dataset: str, yes: bool, diff: bool, overwrite: bool):
     from panoramic.cli.command import detect_joins as detect_joins_command
 
-<<<<<<< HEAD
-    if not detect_joins_command(target_dataset=target_dataset, diff=diff, overwrite=overwrite, yes=yes):
-        sys.exit(1)
+    detect_joins_command(target_dataset=target_dataset, diff=diff, overwrite=overwrite, yes=yes)
+
+
+@cli.group(name='field')
+def field_cli():
+    """Commands on local field files."""
+
+
+@field_cli.command(help='Clean up fields not linked to any model', cls=ContextAwareCommand)
+@click.option('--target-dataset', '-t', type=str, help='Target a specific dataset')
+@click.option('--yes', '-y', is_flag=True, default=False, help='Automatically confirm all actions')
+@handle_exception
+def cleanup(target_dataset: str, yes: bool):
+    from panoramic.cli.command import delete_orphaned_fields as delete_orphans_command
+
+    delete_orphans_command(target_dataset=target_dataset, yes=yes)
 
 
 @cli.group()
@@ -294,22 +307,4 @@
     """
     from panoramic.cli.data_connections import test_all_data_connections_command
 
-    test_all_data_connections_command()
-=======
-    detect_joins_command(target_dataset=target_dataset, diff=diff, overwrite=overwrite, yes=yes)
-
-
-@cli.group(name='field')
-def field_cli():
-    """Commands on local field files."""
-
-
-@field_cli.command(help='Clean up fields not linked to any model', cls=ContextAwareCommand)
-@click.option('--target-dataset', '-t', type=str, help='Target a specific dataset')
-@click.option('--yes', '-y', is_flag=True, default=False, help='Automatically confirm all actions')
-@handle_exception
-def cleanup(target_dataset: str, yes: bool):
-    from panoramic.cli.command import delete_orphaned_fields as delete_orphans_command
-
-    delete_orphans_command(target_dataset=target_dataset, yes=yes)
->>>>>>> e84e1f19
+    test_all_data_connections_command()