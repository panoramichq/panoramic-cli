--- conflicted
+++ resolved
@@ -130,15 +130,12 @@
     DATASET_SCHEMA = 'dataset.schema.json'
     CONFIG_SCHEMA = 'config.schema.json'
     CONTEXT_SCHEMA = 'context.schema.json'
-<<<<<<< HEAD
     ANALYTICS_DIR = 'analytics'
     ANALYTICS_EVENTS = 'events.jsonl'
     ANALYTICS_METADATA = 'metadata.yaml'
-=======
     DBT_PROJECT_FILE = 'dbt_project.yml'
     DBT_PACKAGES_FILE = 'packages.yml'
     DBT_PROFILES_FILE = 'profiles.yml'
->>>>>>> 9736b0d4
 
 
 class SystemDirectory(Enum):
