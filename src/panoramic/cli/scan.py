--- conflicted
+++ resolved
@@ -34,15 +34,9 @@
             job_id = self.client.create_get_tables_job(self.company_slug, self.source_id, table_filter)
             logger.debug(f'Get tables job with id {job_id} started with filter {table_filter}')
         except RequestException as e:
-<<<<<<< HEAD
-            if e.response and e.response.status == requests.codes.not_found:
+            if e.response is not None and e.response.status_code == requests.codes.not_found:
                 raise SourceNotFoundException(self.source_id).extract_request_id(e)
             raise ScanException(self.source_id, table_filter).extract_request_id(e)
-=======
-            if e.response is not None and e.response.status_code == requests.codes.not_found:
-                raise SourceNotFoundException(self.source_id)
-            raise ScanException(self.source_id, table_filter)
->>>>>>> cadd2b4f
 
         try:
             state = self.client.wait_for_terminal_state(job_id, timeout=timeout)
@@ -61,15 +55,9 @@
             job_id = self.client.create_get_columns_job(self.company_slug, self.source_id, table_filter)
             logger.debug(f'Get columns job with id {job_id} started with filter {table_filter}')
         except requests.HTTPError as e:
-<<<<<<< HEAD
-            if e.response.status == requests.codes.not_found:
+            if e.response is not None and e.response.status_code == requests.codes.not_found:
                 raise SourceNotFoundException(self.source_id).extract_request_id(e)
             raise ScanException(self.source_id, table_filter).extract_request_id(e)
-=======
-            if e.response is not None and e.response.status_code == requests.codes.not_found:
-                raise SourceNotFoundException(self.source_id)
-            raise ScanException(self.source_id, table_filter)
->>>>>>> cadd2b4f
 
         try:
             state = self.client.wait_for_terminal_state(job_id, timeout=timeout)
