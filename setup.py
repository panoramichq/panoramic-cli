--- conflicted
+++ resolved
@@ -12,11 +12,7 @@
 setup(
     name="pano-cli",
     description="Pano CLI",
-<<<<<<< HEAD
-    url="https://github.com/panoramichq/panoctl",
-=======
     url="https://github.com/panoramichq/pano-cli",
->>>>>>> de57c96c
     project_urls={"Source Code": "https://github.com/panoramichq/pano-cli"},
     author="Panoramic",
     maintainer="Panoramic",
